--- conflicted
+++ resolved
@@ -345,12 +345,8 @@
     return nWritten;
 }
 
-<<<<<<< HEAD
 static inline void
-socetAcceptEnableForEpoll(CO_epoll_gtw_t* epGtw) {
-=======
-static inline void socketAcceptEnableForEpoll(CO_epoll_gtw_t *epGtw) {
->>>>>>> b99ab16a
+socketAcceptEnableForEpoll(CO_epoll_gtw_t* epGtw) {
     struct epoll_event ev = {0};
     int ret;
 
@@ -589,14 +585,8 @@
                             log_printf(LOG_CRIT, DBG_ERRNO, "close(gtwa_fd)");
                         }
                         epGtw->gtwa_fd = -1;
-<<<<<<< HEAD
-                        socetAcceptEnableForEpoll(epGtw);
+                        socketAcceptEnableForEpoll(epGtw);
                     } else {
-=======
-                        socketAcceptEnableForEpoll(epGtw);
-                    }
-                    else {
->>>>>>> b99ab16a
                         CO_GTWA_write(co->gtwa, buf, s);
                     }
                 }
@@ -624,14 +614,8 @@
                 log_printf(LOG_CRIT, DBG_ERRNO, "close(gtwa_fd), tmo");
             }
             epGtw->gtwa_fd = -1;
-<<<<<<< HEAD
-            socetAcceptEnableForEpoll(epGtw);
+            socketAcceptEnableForEpoll(epGtw);
         } else {
-=======
-            socketAcceptEnableForEpoll(epGtw);
-        }
-        else {
->>>>>>> b99ab16a
             epGtw->socketTimeoutTmr_us += ep->timeDifference_us;
         }
     }
